package text

import (
	"bytes"
	"github.com/mattn/go-runewidth"
	"strings"

	"github.com/mattn/go-runewidth"
)

// Wrap a text for an exact line size
// Handle properly terminal color escape code
func Wrap(text string, lineWidth int) (string, int) {
	return WrapLeftPadded(text, lineWidth, 0)
}

// Wrap a text for an exact line size with a left padding
// Handle properly terminal color escape code
func WrapLeftPadded(text string, lineWidth int, leftPad int) (string, int) {
	var textBuffer bytes.Buffer
	nbLine := 0
	pad := strings.Repeat(" ", leftPad)

	// tabs are formatted as 4 spaces
	text = strings.Replace(text, "\t", "    ", 4)
	wrapped := wrapText(text, lineWidth-leftPad)
	for _, line := range strings.Split(wrapped, "\n") {
		textBuffer.WriteString(pad + line)
		textBuffer.WriteString("\n")
		nbLine++
	}
	return textBuffer.String(), nbLine
}

// Wrap text so that each line fills at most w cells. Lines break at word
// boundary or multibyte chars.
//
// Wrapping Algorithm: Treat the text as a sequence of words, with each word be
// an alphanumeric word, or a multibyte char. We scan through the text and
// construct the word, and flush the word into the paragraph once a word is
// ready. A word is ready when a word boundary is detected: a boundary char such
// as '\n', '\t', and ' ' is encountered; a multibyte char is found; or a
// multibyte to single-byte switch is encountered. '\n' is handled in a special
// manner.
func wrapText(s string, w int) string {
	word := ""
	out := ""

	width := 0
	firstWord := true
	isMultibyteWord := false

	flushWord := func() {
		wl := wordLen(word)
		if isMultibyteWord {
			if width+wl > w {
				out += "\n" + word
				width = wl
			} else {
				out += word
				width += wl
			}
		} else {
			if width == 0 {
				out += word
				width += wl
			} else if width+wl+1 > w {
				out += "\n" + word
				width = wl
			} else {
				out += " " + word
				width += wl + 1
			}
		}
		word = ""
	}

	for _, r := range []rune(s) {
		cw := runewidth.RuneWidth(r)
		if firstWord {
			word = string(r)
			isMultibyteWord = cw > 1
			firstWord = false
			continue
		}
		if r == '\n' {
			flushWord()
			out += "\n"
			width = 0
		} else if r == ' ' || r == '\t' {
			flushWord()
		} else if cw > 1 {
			flushWord()
			word = string(r)
			isMultibyteWord = true
			word = string(r)
		} else if cw == 1 && isMultibyteWord {
			flushWord()
			word = string(r)
			isMultibyteWord = false
		} else {
			word += string(r)
		}
	}
  // The text may end without newlines, ensure flushing it or we can lose the
  // last word.
  flushWord()

	return out
}

// wordLen return the length of a word, while ignoring the terminal escape
// sequences
func wordLen(word string) int {
	length := 0
	escape := false

	for _, char := range []rune(word) {
		if char == '\x1b' {
			escape = true
		}
		if !escape {
<<<<<<< HEAD
			length += runewidth.RuneWidth(rune(char))
=======
			length += runewidth.RuneWidth(char)
>>>>>>> 3fa2d15f
		}
		if char == 'm' {
			escape = false
		}
	}

	return length
<<<<<<< HEAD
}

// splitWord split a word at the given length, while ignoring the terminal escape sequences
func splitWord(word string, length int) (string, string) {
	runes := []rune(word)
	var result []rune
	added := 0
	escape := false

	if length == 0 {
		return "", word
	}

	for _, r := range runes {
		if r == '\x1b' {
			escape = true
		}

		width := runewidth.RuneWidth(r)
		if width+added > length {
			// wide character made the length overflow
			break
		}

		result = append(result, r)

		if !escape {
			added += width
			if added >= length {
				break
			}
		}

		if r == 'm' {
			escape = false
		}
	}

	leftover := runes[len(result):]

	return string(result), string(leftover)
}

func minInt(a, b int) int {
	if a > b {
		return b
	}
	return a
=======
>>>>>>> 3fa2d15f
}<|MERGE_RESOLUTION|>--- conflicted
+++ resolved
@@ -4,8 +4,6 @@
 	"bytes"
 	"github.com/mattn/go-runewidth"
 	"strings"
-
-	"github.com/mattn/go-runewidth"
 )
 
 // Wrap a text for an exact line size
@@ -102,9 +100,9 @@
 			word += string(r)
 		}
 	}
-  // The text may end without newlines, ensure flushing it or we can lose the
-  // last word.
-  flushWord()
+	// The text may end without newlines, ensure flushing it or we can lose the
+	// last word.
+	flushWord()
 
 	return out
 }
@@ -115,16 +113,12 @@
 	length := 0
 	escape := false
 
-	for _, char := range []rune(word) {
+	for _, char := range word {
 		if char == '\x1b' {
 			escape = true
 		}
 		if !escape {
-<<<<<<< HEAD
 			length += runewidth.RuneWidth(rune(char))
-=======
-			length += runewidth.RuneWidth(char)
->>>>>>> 3fa2d15f
 		}
 		if char == 'm' {
 			escape = false
@@ -132,55 +126,4 @@
 	}
 
 	return length
-<<<<<<< HEAD
-}
-
-// splitWord split a word at the given length, while ignoring the terminal escape sequences
-func splitWord(word string, length int) (string, string) {
-	runes := []rune(word)
-	var result []rune
-	added := 0
-	escape := false
-
-	if length == 0 {
-		return "", word
-	}
-
-	for _, r := range runes {
-		if r == '\x1b' {
-			escape = true
-		}
-
-		width := runewidth.RuneWidth(r)
-		if width+added > length {
-			// wide character made the length overflow
-			break
-		}
-
-		result = append(result, r)
-
-		if !escape {
-			added += width
-			if added >= length {
-				break
-			}
-		}
-
-		if r == 'm' {
-			escape = false
-		}
-	}
-
-	leftover := runes[len(result):]
-
-	return string(result), string(leftover)
-}
-
-func minInt(a, b int) int {
-	if a > b {
-		return b
-	}
-	return a
-=======
->>>>>>> 3fa2d15f
 }